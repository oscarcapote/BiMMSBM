--- conflicted
+++ resolved
@@ -109,11 +109,7 @@
         self.theta = np.random.rand((N_nodes,L))
 
     def read_file(self, filename, separator="\t"):
-<<<<<<< HEAD
-        return pd.read_csv(filename,sep=separator, engine='python')
-=======
         self.df_nodes = pd.read_csv(filename,sep=separator, engine='python')
->>>>>>> 1bbec36b
 
     def update_N(self, N_nodes):
         '''
